--- conflicted
+++ resolved
@@ -51,12 +51,9 @@
         public const int INVALID_INITIALSIZE = 211;
         public const int INVALID_NULL_CHAR_STRING = 212;
         public const int INVALID_FREE_SPACE_PAGE = 213;
-<<<<<<< HEAD
-        public const int NOT_ENCRYPTED = 214;
-        public const int INVALID_PASSWORD = 215;
-=======
         public const int DATA_TYPE_NOT_ASSIGNABLE = 214;
->>>>>>> d72c6774
+        public const int NOT_ENCRYPTED = 215;
+        public const int INVALID_PASSWORD = 216;
 
         #endregion
 
@@ -312,7 +309,11 @@
             return new LiteException(INVALID_FREE_SPACE_PAGE, $"An operation that would corrupt page {pageID} was prevented. The operation required {length} free bytes, but the page had only {freeBytes} available.");
         }
 
-<<<<<<< HEAD
+        internal static LiteException DataTypeNotAssignable(string type1, string type2)
+        {
+            return new LiteException(DATA_TYPE_NOT_ASSIGNABLE, $"Data type {type1} is not assignable from data type {type2}");
+        }
+            
         internal static LiteException FileNotEncrypted()
         {
             return new LiteException(NOT_ENCRYPTED, "File is not encrypted.");
@@ -321,11 +322,6 @@
         internal static LiteException InvalidPassword()
         {
             return new LiteException(INVALID_PASSWORD, "Invalid password.");
-=======
-        internal static LiteException DataTypeNotAssignable(string type1, string type2)
-        {
-            return new LiteException(DATA_TYPE_NOT_ASSIGNABLE, $"Data type {type1} is not assignable from data type {type2}");
->>>>>>> d72c6774
         }
 
         #endregion

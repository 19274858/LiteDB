﻿using System;
using System.Collections.Concurrent;
using System.IO;
using System.Linq;
using System.Threading;
using System.Threading.Tasks;
using static LiteDB.Constants;

namespace LiteDB.Engine
{
    /// <summary>
    /// Implement disk write queue and async writer thread - used only for write on LOG file
    /// [ThreadSafe]
    /// </summary>
    internal class DiskWriterQueue : IDisposable
    {
        private readonly Stream _stream;

        // async thread controls
        private Task _task;

        private readonly ConcurrentQueue<PageBuffer> _queue = new ConcurrentQueue<PageBuffer>();

        private bool _aborted = false;
        private int _running = 0;

        public DiskWriterQueue(Stream stream)
        {
            _stream = stream;
        }

        /// <summary>
        /// Get how many pages are waiting for store
        /// </summary>
        public int Length => _queue.Count;

        /// <summary>
        /// Add page into writer queue and will be saved in disk by another thread. If page.Position = MaxValue, store at end of file (will get final Position)
        /// After this method, this page will be available into reader as a clean page
        /// </summary>
        public void EnqueuePage(PageBuffer page)
        {
            ENSURE(page.Origin == FileOrigin.Log, "async writer must use only for Log file");

            if (_aborted) return;

            _queue.Enqueue(page);
        }

        /// <summary>
        /// If queue contains pages and are not running, starts run queue again now
        /// </summary>
        public void Run()
        {
            lock (_queue)
            {
                if (_queue.Count == 0 || _aborted) return;

                var oldValue = Interlocked.CompareExchange(ref _running, 1, 0);

                if (oldValue == 0)
                {
                    // schedule a new thread to process the pages in the queue.
                    // https://blog.stephencleary.com/2013/08/startnew-is-dangerous.html
                    _task = Task.Run(ExecuteQueue);
                }
            }
        }

        /// <summary>
        /// Wait until all queue be executed and no more pending pages are waiting for write - be sure you do a full lock database before call this
        /// </summary>
        public void Wait()
        {
            lock (_queue)
            {
                if (_task != null)
                {
                    _task.Wait();
                }

                Run();
            }

            ENSURE(_queue.Count == 0, "queue should be empty after wait() call");
        }

        /// <summary>
        /// Clear all items on queue (stop running)
        /// </summary>
        public void Abort()
        {
            _aborted = true;
            while (_queue.TryDequeue(out _)) ; // clear?!?
            _task?.Wait();
        }

        /// <summary>
        /// Execute all items in queue sync
        /// </summary>
        private void ExecuteQueue()
        {
<<<<<<< HEAD
            do
=======
            if (_queue.Count == 0) return;

            while(_queue.Count > 0 && !_aborted)
>>>>>>> dfaeb93f
            {
                // remove element from queue
                if (_queue.TryDequeue(out var page))
                {
                    // write to log stream
                    WritePageToStream(page);
                }

                while (page == null)
                {
                    Volatile.Write(ref _running, 0);

                    if (!_queue.Any()) break;

                    // another item was added to the queue after we detected it was empty.
                    var oldValue = Interlocked.CompareExchange(ref _running, 1, 0);

                    // a new thread was already scheduled for execution, this thread can return.
                    if (oldValue == 1) break;

                    // this thread will continue to process the queue as a new thread was not scheduled.
                    _queue.TryDequeue(out page);

                    // write page into stream or do nothing if page == null
                    WritePageToStream(page);
                }

            };

            _stream.FlushToDisk();
        }

        private void WritePageToStream(PageBuffer page)
        {
            if (page == null) return;

            ENSURE(page.ShareCounter > 0, "page must be shared at least 1");

            // set stream position according to page
            _stream.Position = page.Position;

            // write on disk only if not aborted process
            if (!_aborted)
            {
                _stream.Write(page.Array, page.Offset, PAGE_SIZE);
            }

            // release page here (no page use after this)
            page.Release();
        }

        public void Dispose()
        {
            LOG($"disposing disk writer queue (with {_queue.Count} pages in queue)", "DISK");

            // run all items in queue before dispose
            this.Wait();
        }
    }
}<|MERGE_RESOLUTION|>--- conflicted
+++ resolved
@@ -100,13 +100,7 @@
         /// </summary>
         private void ExecuteQueue()
         {
-<<<<<<< HEAD
             do
-=======
-            if (_queue.Count == 0) return;
-
-            while(_queue.Count > 0 && !_aborted)
->>>>>>> dfaeb93f
             {
                 // remove element from queue
                 if (_queue.TryDequeue(out var page))

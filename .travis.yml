sudo: required

language: csharp
matrix:
  include:
    - os: linux
      dotnet: 1.0.1
      mono: none
      dist: trusty
before_install:
  - ./.travis/before-install-$TRAVIS_OS_NAME.sh

script:
  - dotnet restore ./LiteDB/LiteDB.csproj
<<<<<<< HEAD
  - dotnet build ./LiteDB/LiteDB.csproj
  - dotnet restore ./LiteDB.Tests/LiteDB.Tests.csproj
  - dotnet build ./LiteDB.Tests/LiteDB.Tests.csproj
  - dotnet test ./LiteDB.Tests/LiteDB.Tests.csproj --logger:console;verbosity=normal

notifications:
  email: false  
=======
  - dotnet build ./LiteDB/LiteDB.csproj -f netstandard1.3
  - dotnet restore ./LiteDB.Tests/LiteDB.Tests.csproj
  - dotnet build ./LiteDB.Tests/LiteDB.Tests.csproj
  - dotnet test ./LiteDB.Tests/LiteDB.Tests.csproj --logger:console;verbosity=normal
>>>>>>> 23b326ab
<|MERGE_RESOLUTION|>--- conflicted
+++ resolved
@@ -12,17 +12,10 @@
 
 script:
   - dotnet restore ./LiteDB/LiteDB.csproj
-<<<<<<< HEAD
-  - dotnet build ./LiteDB/LiteDB.csproj
+  - dotnet build ./LiteDB/LiteDB.csproj -f netstandard1.3
   - dotnet restore ./LiteDB.Tests/LiteDB.Tests.csproj
   - dotnet build ./LiteDB.Tests/LiteDB.Tests.csproj
   - dotnet test ./LiteDB.Tests/LiteDB.Tests.csproj --logger:console;verbosity=normal
 
 notifications:
-  email: false  
-=======
-  - dotnet build ./LiteDB/LiteDB.csproj -f netstandard1.3
-  - dotnet restore ./LiteDB.Tests/LiteDB.Tests.csproj
-  - dotnet build ./LiteDB.Tests/LiteDB.Tests.csproj
-  - dotnet test ./LiteDB.Tests/LiteDB.Tests.csproj --logger:console;verbosity=normal
->>>>>>> 23b326ab
+  email: false  
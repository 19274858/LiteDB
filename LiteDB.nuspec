--- conflicted
+++ resolved
@@ -17,16 +17,9 @@
     <files>
         <file src="LiteDB\bin\Release\net35\LiteDB.dll" target="lib\net35\LiteDB.dll" />
         <file src="LiteDB\bin\Release\net35\LiteDB.xml" target="lib\net35\LiteDB.xml" />
-<<<<<<< HEAD
         <file src="LiteDB\bin\Release\net451\LiteDB.dll" target="lib\net451\LiteDB.dll" />
         <file src="LiteDB\bin\Release\net451\LiteDB.xml" target="lib\net451\LiteDB.xml" />
         <file src="LiteDB\bin\Release\netstandard1.3\LiteDB.dll" target="lib\netstandard1.3\LiteDB.dll" />
         <file src="LiteDB\bin\Release\netstandard1.3\LiteDB.xml" target="lib\netstandard1.3\LiteDB.xml" />
-=======
-        <file src="LiteDB\bin\Release\netstandard\LiteDB.dll" target="lib\net45\LiteDB.dll" />
-        <file src="LiteDB\bin\Release\netstandard\LiteDB.xml" target="lib\net45\LiteDB.xml" />
-        <file src="LiteDB\bin\Release\netstandard\LiteDB.dll" target="lib\netstandard1.4\LiteDB.dll" />
-        <file src="LiteDB\bin\Release\netstandard\LiteDB.xml" target="lib\netstandard1.4\LiteDB.xml" />
->>>>>>> 540ac363
     </files>
 </package>